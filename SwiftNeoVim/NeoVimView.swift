--- conflicted
+++ resolved
@@ -130,441 +130,7 @@
   @IBAction public func debug1(_ sender: Any?) {
     self.logger.debug("DEBUG 1 - Start")
     self.agent.cursorGo(toRow: 10, column: 5)
-<<<<<<< HEAD
-    NSLog("DEBUG 1 - End")
-  }
-
-  fileprivate func updateFontMetaData(_ newFont: NSFont) {
-    self.drawer.font = newFont
-
-    self.cellSize = self.drawer.cellSize
-    self.descent = self.drawer.descent
-    self.leading = self.drawer.leading
-
-    self.resizeNeoVimUi(to: self.bounds.size)
-  }
-}
-
-// MARK: - API
-extension NeoVimView {
-
-  public func syncNeoVimWithBounds() {
-    self.resizeNeoVimUi(to: self.bounds.size)
-  }
-
-  public func enterResizeMode() {
-    self.currentlyResizing = true
-    self.needsDisplay = true
-  }
-
-  public func exitResizeMode() {
-    self.currentlyResizing = false
-    self.needsDisplay = true
-    self.resizeNeoVimUi(to: self.bounds.size)
-  }
-
-  /**
-   - returns: nil when for exampls a quickfix panel is open.
-   */
-  public func currentBuffer() -> NeoVimBuffer? {
-    return self.agent.buffers().first { $0.isCurrent }
-  }
-
-  public func allBuffers() -> [NeoVimBuffer] {
-    return self.agent.tabs().map { $0.allBuffers() }.flatMap { $0 }
-  }
-
-  public func hasDirtyDocs() -> Bool {
-    return self.agent.hasDirtyDocs()
-  }
-
-  public func isCurrentBufferDirty() -> Bool {
-    let curBuf = self.currentBuffer()
-    return curBuf?.isDirty ?? true
-  }
-
-  public func newTab() {
-    self.exec(command: "tabe")
-  }
-
-  public func open(urls: [URL]) {
-    let tabs = self.agent.tabs()
-    let buffers = self.allBuffers()
-    let currentBufferIsTransient = buffers.first { $0.isCurrent }?.isTransient ?? false
-
-    urls.enumerated().forEach { (idx, url) in
-      if buffers.filter({ $0.url == url }).first != nil {
-        for window in tabs.map({ $0.windows }).flatMap({ $0 }) {
-          if window.buffer.url == url {
-            self.agent.select(window)
-            return
-          }
-        }
-      }
-
-      if currentBufferIsTransient {
-        self.open(url, cmd: "e")
-      } else {
-        self.open(url, cmd: "tabe")
-      }
-    }
-  }
-
-  public func openInNewTab(urls: [URL]) {
-    urls.forEach { self.open($0, cmd: "tabe") }
-  }
-
-  public func openInCurrentTab(url: URL) {
-    self.open(url, cmd: "e")
-  }
-
-  public func openInHorizontalSplit(urls: [URL]) {
-    urls.forEach { self.open($0, cmd: "sp") }
-  }
-
-  public func openInVerticalSplit(urls: [URL]) {
-    urls.forEach { self.open($0, cmd: "vsp") }
-  }
-
-  public func select(buffer: NeoVimBuffer) {
-    for window in self.agent.tabs().map({ $0.windows }).flatMap({ $0 }) {
-      if window.buffer.handle == buffer.handle {
-        self.agent.select(window)
-        return
-      }
-    }
-  }
-
-  public func closeCurrentTab() {
-    self.exec(command: "q")
-  }
-
-  public func saveCurrentTab() {
-    self.exec(command: "w")
-  }
-
-  public func saveCurrentTab(url: URL) {
-    let path = url.path
-    guard let escapedFileName = self.agent.escapedFileName(path) else {
-      NSLog("WARN \(#function): escaped file name returned nil")
-      return
-    }
-
-    self.exec(command: "w \(escapedFileName)")
-  }
-
-  public func closeCurrentTabWithoutSaving() {
-    self.exec(command: "q!")
-  }
-
-  public func closeAllWindows() {
-    self.exec(command: "qa")
-  }
-
-  public func closeAllWindowsWithoutSaving() {
-    self.exec(command: "qa!")
-  }
-
-  public func vimOutput(of command: String) -> String {
-    return self.agent.vimCommandOutput(command) ?? ""
-  }
-
-  public func cursorGo(to position: Position) {
-    self.agent.cursorGo(toRow: Int32(position.row), column: Int32(position.column))
-  }
-
-  /**
-   Does the following
-   - normal mode: `:command<CR>`
-   - else: `:<Esc>:command<CR>`
-
-   We don't use NeoVimAgent.vimCommand because if we do for example "e /some/file" and its swap file already exists,
-   then NeoVimServer spins and become unresponsive.
-  */
-  fileprivate func exec(command cmd: String) {
-    switch self.mode {
-    case .normal:
-      self.agent.vimInput(":\(cmd)<CR>")
-    default:
-      self.agent.vimInput("<Esc>:\(cmd)<CR>")
-    }
-  }
-
-  fileprivate func open(_ url: URL, cmd: String) {
-    let path = url.path
-    guard let escapedFileName = self.agent.escapedFileName(path) else {
-      NSLog("WARN \(#function): escaped file name returned nil")
-      return
-    }
-
-    self.exec(command: "\(cmd) \(escapedFileName)")
-  }
-}
-
-// MARK: - Resizing
-extension NeoVimView {
-
-  override public func setFrameSize(_ newSize: NSSize) {
-    super.setFrameSize(newSize)
-
-    // initial resizing is done when grid has data
-    guard self.grid.hasData else {
-      return
-    }
-
-    if self.inLiveResize || self.currentlyResizing {
-      // TODO: Turn off live resizing for now.
-      // self.resizeNeoVimUi(to: newSize)
-      return
-    }
-
-    // There can be cases where the frame is resized not by live resizing, eg when the window is resized by window
-    // management tools. Thus, we make sure that the resize call is made when this happens.
-    self.resizeNeoVimUi(to: newSize)
-  }
-
-  override public func viewDidEndLiveResize() {
-    super.viewDidEndLiveResize()
-    self.resizeNeoVimUi(to: self.bounds.size)
-  }
-
-  fileprivate func resizeNeoVimUi(to size: CGSize) {
-    self.currentEmoji = self.randomEmoji()
-
-//    NSLog("\(#function): \(size)")
-    let discreteSize = self.discreteSize(size: size)
-
-    if discreteSize == self.grid.size {
-      return
-    }
-
-    self.xOffset = floor((size.width - self.cellSize.width * CGFloat(discreteSize.width)) / 2)
-    self.yOffset = floor((size.height - self.cellSize.height * CGFloat(discreteSize.height)) / 2)
-
-    self.agent.resize(toWidth: Int32(discreteSize.width), height: Int32(discreteSize.height))
-  }
-
-  fileprivate func discreteSize(size: CGSize) -> Size {
-    return Size(width: Int(floor(size.width / self.cellSize.width)),
-                height: Int(floor(size.height / self.cellSize.height)))
-  }
-}
-
-// MARK: - Drawing
-extension NeoVimView {
-
-  override public func draw(_ dirtyUnionRect: NSRect) {
-    guard self.grid.hasData else {
-      return
-    }
-
-    if self.inLiveResize || self.currentlyResizing {
-      NSColor.windowBackgroundColor.set()
-      dirtyUnionRect.fill()
-
-      let boundsSize = self.bounds.size
-
-      let emojiSize = self.currentEmoji.size(withAttributes: self.emojiAttrs)
-      let emojiX = (boundsSize.width - emojiSize.width) / 2
-      let emojiY = (boundsSize.height - emojiSize.height) / 2
-
-      let discreteSize = self.discreteSize(size: boundsSize)
-      let displayStr = "\(discreteSize.width) × \(discreteSize.height)"
-
-      let size = displayStr.size(withAttributes: self.resizeTextAttrs)
-      let x = (boundsSize.width - size.width) / 2
-      let y = emojiY - size.height
-
-      self.currentEmoji.draw(at: CGPoint(x: emojiX, y: emojiY), withAttributes: self.emojiAttrs)
-      displayStr.draw(at: CGPoint(x: x, y: y), withAttributes: self.resizeTextAttrs)
-
-      return
-    }
-
-//    NSLog("\(#function): \(dirtyUnionRect)")
-    let context = NSGraphicsContext.current()!.cgContext
-
-    if self.isCurrentlyPinching {
-      let interpolationQuality = context.interpolationQuality
-      context.interpolationQuality = .none
-
-      let boundsSize = self.bounds.size
-      let targetSize = CGSize(width: boundsSize.width * self.pinchTargetScale,
-                              height: boundsSize.height * self.pinchTargetScale)
-      self.pinchBitmap?.draw(in: CGRect(origin: self.bounds.origin, size: targetSize),
-                             from: CGRect.zero,
-                             operation: .sourceOver,
-                             fraction: 1,
-                             respectFlipped: true,
-                             hints: nil)
-
-      context.interpolationQuality = interpolationQuality
-
-      return
-    }
-
-    // When both anti-aliasing and font smoothing is turned on, then the "Use LCD font smoothing when available" setting
-    // is used to render texts, cf. chapter 11 from "Programming with Quartz".
-    context.setShouldSmoothFonts(true);
-    context.textMatrix = CGAffineTransform.identity;
-    context.setTextDrawingMode(.fill);
-
-    let dirtyRects = self.rectsBeingDrawn()
-//    NSLog("\(dirtyRects)")
-
-    self.rowRunIntersecting(rects: dirtyRects).forEach { self.draw(rowRun: $0, context: context) }
-    self.drawCursor(context: context)
-  }
-
-  fileprivate func randomEmoji() -> String {
-    let idx = Int(arc4random_uniform(UInt32(NeoVimView.emojis.count)))
-    guard let scalar = UnicodeScalar(NeoVimView.emojis[idx]) else {
-      return "😎"
-    }
-
-    return String(scalar)
-  }
-
-  fileprivate func draw(rowRun rowFrag: RowRun, context: CGContext) {
-    // For background drawing we don't filter out the put(0, 0)s: in some cases only the put(0, 0)-cells should be
-    // redrawn. => FIXME: probably we have to consider this also when drawing further down, ie when the range starts
-    // with '0'...
-    self.drawBackground(positions: rowFrag.range.map { self.pointInViewFor(row: rowFrag.row, column: $0) },
-                        background: rowFrag.attrs.background)
-
-    let positions = rowFrag.range
-      // filter out the put(0, 0)s (after a wide character)
-      .filter { self.grid.cells[rowFrag.row][$0].string.characters.count > 0 }
-      .map { self.pointInViewFor(row: rowFrag.row, column: $0) }
-
-    if positions.isEmpty {
-      return
-    }
-
-    let string = self.grid.cells[rowFrag.row][rowFrag.range].reduce("") { $0 + $1.string }
-    let offset = self.drawer.baselineOffset
-    let glyphPositions = positions.map { CGPoint(x: $0.x, y: $0.y + offset) }
-
-    self.drawer.draw(string,
-                     positions: UnsafeMutablePointer(mutating: glyphPositions), positionsCount: positions.count,
-                     highlightAttrs: rowFrag.attrs,
-                     context: context)
-  }
-
-  fileprivate func cursorRegion() -> Region {
-    let cursorPosition: Position
-    if self.mode == .cmdline
-       || self.mode == .cmdlineInsert
-       || self.mode == .cmdlineReplace {
-      cursorPosition = self.grid.putPosition
-    } else {
-      cursorPosition = self.grid.screenCursor
-    }
-
-    let saneRow = max(0, min(cursorPosition.row, self.grid.size.height - 1))
-    let saneColumn = max(0, min(cursorPosition.column, self.grid.size.width - 1))
-
-    var cursorRegion = Region(top: saneRow, bottom: saneRow, left: saneColumn, right: saneColumn)
-
-    if self.grid.isNextCellEmpty(cursorPosition) {
-      cursorRegion = Region(top: cursorPosition.row,
-                            bottom: cursorPosition.row,
-                            left: cursorPosition.column,
-                            right: min(self.grid.size.width - 1, cursorPosition.column + 1))
-    }
-
-    return cursorRegion
-  }
-
-  fileprivate func drawCursor(context: CGContext) {
-    let cursorRegion = self.cursorRegion()
-    let cursorRow = cursorRegion.top
-    let cursorColumnStart = cursorRegion.left
-
-    if self.mode == .insert {
-      ColorUtils.colorIgnoringAlpha(self.grid.foreground).withAlphaComponent(0.75).set()
-      var cursorRect = self.cellRectFor(row: cursorRow, column: cursorColumnStart)
-      cursorRect.size.width = 2
-      cursorRect.fill()
-      return
-    }
-
-    // FIXME: for now do some rudimentary cursor drawing
-    let attrsAtCursor = self.grid.cells[cursorRow][cursorColumnStart].attrs
-    let attrs = CellAttributes(fontTrait: attrsAtCursor.fontTrait,
-                               foreground: self.grid.background,
-                               background: self.grid.foreground,
-                               special: self.grid.special)
-
-    // FIXME: take ligatures into account (is it a good idea to do this?)
-    let rowRun = RowRun(row: cursorRegion.top, range: cursorRegion.columnRange, attrs: attrs)
-    self.draw(rowRun: rowRun, context: context)
-  }
-
-  fileprivate func drawBackground(positions: [CGPoint], background: Int) {
-    ColorUtils.colorIgnoringAlpha(background).set()
-//    NSColor(calibratedRed: CGFloat(drand48()), green: CGFloat(drand48()), blue: CGFloat(drand48()), alpha: 1.0).set()
-    let backgroundRect = CGRect(
-      x: positions[0].x, y: positions[0].y,
-      width: CGFloat(positions.count) * self.cellSize.width, height: self.cellSize.height
-    )
-    backgroundRect.fill()
-  }
-
-  fileprivate func rowRunIntersecting(rects: [CGRect]) -> [RowRun] {
-    return rects
-      .map { rect -> (CountableClosedRange<Int>, CountableClosedRange<Int>) in
-        // Get all Regions that intersects with the given rects. There can be overlaps between the Regions, but for the
-        // time being we ignore them; probably not necessary to optimize them away.
-        let region = self.regionFor(rect: rect)
-        return (region.rowRange, region.columnRange)
-      }
-      .map { self.rowRunsFor(rowRange: $0, columnRange: $1) } // All RowRuns for all Regions grouped by their row range.
-      .flatMap { $0 }                                         // Flattened RowRuns for all Regions.
-  }
-
-  fileprivate func rowRunsFor(rowRange: CountableClosedRange<Int>, columnRange: CountableClosedRange<Int>) -> [RowRun] {
-    return rowRange
-      .map { (row) -> [RowRun] in
-        let rowCells = self.grid.cells[row]
-        let startIdx = columnRange.lowerBound
-
-        var result = [RowRun(row: row, range: startIdx...startIdx, attrs: rowCells[startIdx].attrs)]
-        columnRange.forEach { idx in
-          if rowCells[idx].attrs == result.last!.attrs {
-            let last = result.popLast()!
-            result.append(RowRun(row: row, range: last.range.lowerBound...idx, attrs: last.attrs))
-          } else {
-            result.append(RowRun(row: row, range: idx...idx, attrs: rowCells[idx].attrs))
-          }
-        }
-
-        return result // All RowRuns for a row in a Region.
-      }               // All RowRuns for all rows in a Region grouped by row.
-      .flatMap { $0 } // Flattened RowRuns for a Region.
-  }
-
-  fileprivate func regionFor(rect: CGRect) -> Region {
-    let cellWidth = self.cellSize.width
-    let cellHeight = self.cellSize.height
-
-    let rowStart = max(
-      Int(floor((self.bounds.height - self.yOffset - (rect.origin.y + rect.size.height)) / cellHeight)), 0
-    )
-    let rowEnd = min(
-      Int(ceil((self.bounds.height - self.yOffset - rect.origin.y) / cellHeight)) - 1, self.grid.size.height - 1
-    )
-    let columnStart = max(
-      Int(floor((rect.origin.x - self.xOffset) / cellWidth)), 0
-    )
-    let columnEnd = min(
-      Int(ceil((rect.origin.x - self.xOffset + rect.size.width) / cellWidth)) - 1, self.grid.size.width - 1
-    )
-
-    return Region(top: rowStart, bottom: rowEnd, left: columnStart, right: columnEnd)
-=======
     self.logger.debug("DEBUG 1 - End")
->>>>>>> 6e403c7a
   }
 
   // MARK: - Internal
@@ -660,793 +226,4 @@
       alert.runModal()
     }
   }
-<<<<<<< HEAD
-}
-
-// MARK: - Font Menu Items
-extension NeoVimView {
-
-  @IBAction func resetFontSize(_ sender: Any?) {
-    self.font = self._font
-  }
-
-  @IBAction func makeFontBigger(_ sender: Any?) {
-    let curFont = self.drawer.font
-    let font = self.fontManager.convert(curFont, toSize: min(curFont.pointSize + 1, NeoVimView.maxFontSize))
-    self.updateFontMetaData(font)
-  }
-
-  @IBAction func makeFontSmaller(_ sender: Any?) {
-    let curFont = self.drawer.font
-    let font = self.fontManager.convert(curFont, toSize: max(curFont.pointSize - 1, NeoVimView.minFontSize))
-    self.updateFontMetaData(font)
-  }
-}
-
-// MARK: - Key Events
-extension NeoVimView: NSTextInputClient {
-
-  override public func keyDown(with event: NSEvent) {
-    self.keyDownDone = false
-
-    let context = NSTextInputContext.current()!
-    let cocoaHandledEvent = context.handleEvent(event)
-    if self.keyDownDone && cocoaHandledEvent {
-      return
-    }
-
-//    NSLog("\(#function): \(event)")
-
-    let modifierFlags = event.modifierFlags
-    let capslock = modifierFlags.contains(.capsLock)
-    let shift = modifierFlags.contains(.shift)
-    let chars = event.characters!
-    let charsIgnoringModifiers = shift || capslock
-      ? event.charactersIgnoringModifiers!.lowercased()
-      : event.charactersIgnoringModifiers!
-
-    if KeyUtils.isSpecial(key: charsIgnoringModifiers) {
-      if let vimModifiers = self.vimModifierFlags(modifierFlags) {
-        self.agent.vimInput(self.wrapNamedKeys(vimModifiers + KeyUtils.namedKeyFrom(key: charsIgnoringModifiers)))
-      } else {
-        self.agent.vimInput(self.wrapNamedKeys(KeyUtils.namedKeyFrom(key: charsIgnoringModifiers)))
-      }
-    } else {
-      if let vimModifiers = self.vimModifierFlags(modifierFlags) {
-        self.agent.vimInput(self.wrapNamedKeys(vimModifiers + charsIgnoringModifiers))
-      } else {
-        self.agent.vimInput(self.vimPlainString(chars))
-      }
-    }
-
-    self.keyDownDone = true
-  }
-
-  public func insertText(_ aString: Any, replacementRange: NSRange) {
-//    NSLog("\(#function): \(replacementRange): '\(aString)'")
-
-    switch aString {
-    case let string as String:
-      self.agent.vimInput(self.vimPlainString(string))
-    case let attributedString as NSAttributedString:
-      self.agent.vimInput(self.vimPlainString(attributedString.string))
-    default:
-      break;
-    }
-
-    // unmarkText()
-    self.lastMarkedText = self.markedText
-    self.markedText = nil
-    self.markedPosition = Position.null
-    self.keyDownDone = true
-  }
-
-  public override func doCommand(by aSelector: Selector) {
-//    NSLog("\(#function): \(aSelector)");
-
-    // FIXME: handle when ㅎ -> delete
-
-    if self.responds(to: aSelector) {
-      Swift.print("\(#function): calling \(aSelector)")
-      self.perform(aSelector, with: self)
-      self.keyDownDone = true
-      return
-    }
-
-//    NSLog("\(#function): "\(aSelector) not implemented, forwarding input to vim")
-    self.keyDownDone = false
-  }
-
-  public func setMarkedText(_ aString: Any, selectedRange: NSRange, replacementRange: NSRange) {
-    if self.markedText == nil {
-      self.markedPosition = self.grid.putPosition
-    }
-
-    // eg 하 -> hanja popup, cf comment for self.lastMarkedText
-    if replacementRange.length > 0 {
-      self.agent.deleteCharacters(replacementRange.length)
-    }
-
-    switch aString {
-    case let string as String:
-      self.markedText = string
-    case let attributedString as NSAttributedString:
-      self.markedText = attributedString.string
-    default:
-      self.markedText = String(describing: aString) // should not occur
-    }
-
-//    NSLog("\(#function): \(self.markedText), \(selectedRange), \(replacementRange)")
-
-    self.agent.vimInputMarkedText(self.markedText!)
-    self.keyDownDone = true
-  }
-
-  public func unmarkText() {
-//    NSLog("\(#function): ")
-    self.markedText = nil
-    self.markedPosition = Position.null
-    self.keyDownDone = true
-
-    // TODO: necessary?
-    self.markForRender(row: self.grid.putPosition.row, column: self.grid.putPosition.column)
-  }
-
-  /// Return the current selection (or the position of the cursor with empty-length range). For example when you enter
-  /// "Cmd-Ctrl-Return" you'll get the Emoji-popup at the rect by firstRectForCharacterRange(actualRange:) where the
-  /// first range is the result of this method.
-  public func selectedRange() -> NSRange {
-    // When the app starts and the Hangul input method is selected, this method gets called very early...
-    guard self.grid.hasData else {
-//      NSLog("\(#function): not found")
-      return NSRange(location: NSNotFound, length: 0)
-    }
-
-    let result = NSRange(location: self.grid.singleIndexFrom(self.grid.putPosition), length: 0)
-//    NSLog("\(#function): \(result)")
-    return result
-  }
-
-  public func markedRange() -> NSRange {
-    // FIXME: do we have to handle positions at the column borders?
-    if let markedText = self.markedText {
-      let result = NSRange(location: self.grid.singleIndexFrom(self.markedPosition),
-                           length: markedText.characters.count)
-//      NSLog("\(#function): \(result)")
-      return result
-    }
-
-    NSLog("\(#function): returning empty range")
-    return NSRange(location: NSNotFound, length: 0)
-  }
-
-  public func hasMarkedText() -> Bool {
-//    NSLog("\(#function)")
-    return self.markedText != nil
-  }
-
-  // FIXME: take into account the "return nil"-case
-  // FIXME: just fix me, PLEASE...
-  public func attributedSubstring(forProposedRange aRange: NSRange, actualRange: NSRangePointer?) -> NSAttributedString? {
-//    NSLog("\(#function): \(aRange), \(actualRange[0])")
-    if aRange.location == NSNotFound {
-//      NSLog("\(#function): range not found: returning nil")
-      return nil
-    }
-
-    guard let lastMarkedText = self.lastMarkedText else {
-//      NSLog("\(#function): no last marked text: returning nil")
-      return nil
-    }
-
-    // we only support last marked text, thus fill dummy characters when Cocoa asks for more characters than marked...
-    let fillCount = aRange.length - lastMarkedText.characters.count
-    guard fillCount >= 0 else {
-      return nil
-    }
-
-    let fillChars = Array(0..<fillCount).reduce("") { (result, _) in return result + " " }
-
-//    NSLog("\(#function): \(aRange), \(actualRange[0]): \(fillChars + lastMarkedText)")
-    return NSAttributedString(string: fillChars + lastMarkedText)
-  }
-
-  public func validAttributesForMarkedText() -> [String] {
-    return []
-  }
-
-  public func firstRect(forCharacterRange aRange: NSRange, actualRange: NSRangePointer?) -> NSRect {
-    let position = self.grid.positionFromSingleIndex(aRange.location)
-
-//    NSLog("\(#function): \(aRange),\(actualRange[0]) -> \(position.row):\(position.column)")
-
-    let resultInSelf = self.cellRectFor(row: position.row, column: position.column)
-    let result = self.window?.convertToScreen(self.convert(resultInSelf, to: nil))
-
-    return result!
-  }
-
-  public func characterIndex(for aPoint: NSPoint) -> Int {
-//    NSLog("\(#function): \(aPoint)")
-    return 1
-  }
-
-  fileprivate func vimModifierFlags(_ modifierFlags: NSEventModifierFlags) -> String? {
-    var result = ""
-
-    let control = modifierFlags.contains(.control)
-    let option = modifierFlags.contains(.option)
-    let command = modifierFlags.contains(.command)
-    let shift = modifierFlags.contains(.shift)
-
-    if control {
-      result += "C-"
-    }
-
-    if option {
-      result += "M-"
-    }
-
-    if command {
-      result += "D-"
-    }
-
-    if shift {
-      result += "S-"
-    }
-
-    if result.characters.count > 0 {
-      return result
-    }
-
-    return nil
-  }
-}
-
-// MARK: - Gesture Events
-extension NeoVimView {
-
-  override public func magnify(with event: NSEvent) {
-    let factor = 1 + event.magnification
-    let pinchTargetScale = self.pinchTargetScale * factor
-    let resultingFontSize = round(pinchTargetScale * self._font.pointSize)
-    if resultingFontSize >= NeoVimView.minFontSize && resultingFontSize <= NeoVimView.maxFontSize {
-      self.pinchTargetScale = pinchTargetScale
-    }
-
-    switch event.phase {
-    case NSEventPhase.began:
-      let pinchImageRep = self.bitmapImageRepForCachingDisplay(in: self.bounds)!
-      self.cacheDisplay(in: self.bounds, to: pinchImageRep)
-      self.pinchBitmap = pinchImageRep
-
-      self.isCurrentlyPinching = true
-      self.needsDisplay = true
-
-    case NSEventPhase.ended, NSEventPhase.cancelled:
-      self.isCurrentlyPinching = false
-      self.updateFontMetaData(self.fontManager.convert(self._font, toSize: resultingFontSize))
-      self.pinchTargetScale = 1
-
-    default:
-      self.needsDisplay = true
-    }
-  }
-}
-
-// MARK: - Mouse Events
-extension NeoVimView {
-
-  override public func mouseDown(with event: NSEvent) {
-//    self.window?.makeFirstResponder(self)
-    self.mouse(event: event, vimName: "LeftMouse")
-  }
-
-  override public func mouseUp(with event: NSEvent) {
-    self.mouse(event: event, vimName: "LeftRelease")
-  }
-
-  override public func mouseDragged(with event: NSEvent) {
-    self.mouse(event: event, vimName: "LeftDrag")
-  }
-
-  override public func scrollWheel(with event: NSEvent) {
-    let (deltaX, deltaY) = (event.scrollingDeltaX, event.scrollingDeltaY)
-    if deltaX == 0 && deltaY == 0 {
-      return
-    }
-
-    let isTrackpad = event.hasPreciseScrollingDeltas
-
-    let cellPosition = self.cellPositionFor(event: event)
-    let (vimInputX, vimInputY) = self.vimScrollInputFor(deltaX: deltaX, deltaY: deltaY,
-                                                        modifierFlags: event.modifierFlags,
-                                                        cellPosition: cellPosition)
-
-    // We patched neovim such that it scrolls only 1 line for each scroll input. The default is 3 and for mouse
-    // scrolling we restore the original behavior.
-    if isTrackpad == false {
-      (0..<3).forEach { _ in
-        self.agent.vimInput(vimInputX)
-        self.agent.vimInput(vimInputY)
-      }
-
-      return
-    }
-
-    let (absDeltaX, absDeltaY) = (abs(deltaX), abs(deltaY))
-
-    // The absolute delta values can get very very big when you use two finger scrolling on the trackpad:
-    // Cap them using heuristic values...
-    let numX = deltaX != 0 ? max(1, min(Int(absDeltaX / self.scrollLimiterX), self.maxScrollDeltaX)) : 0
-    let numY = deltaY != 0 ? max(1, min(Int(absDeltaY / self.scrollLimiterY), self.maxScrollDeltaY)) : 0
-
-    for i in 0..<max(numX, numY) {
-      if i < numX {
-        self.throttleScrollX(absDelta: absDeltaX, vimInput: vimInputX)
-      }
-
-      if i < numY {
-        self.throttleScrollY(absDelta: absDeltaY, vimInput: vimInputY)
-      }
-    }
-  }
-
-  fileprivate func cellPositionFor(event: NSEvent) -> Position {
-    let location = self.convert(event.locationInWindow, from: nil)
-    let row = Int((location.x - self.xOffset) / self.cellSize.width)
-    let column = Int((self.bounds.size.height - location.y - self.yOffset) / self.cellSize.height)
-
-    let cellPosition = Position(row: min(max(0, row), self.grid.size.width - 1),
-                                column: min(max(0, column), self.grid.size.height - 1))
-    return cellPosition
-  }
-
-  fileprivate func mouse(event: NSEvent, vimName: String) {
-    let cellPosition = self.cellPositionFor(event: event)
-    guard self.shouldFireVimInputFor(event: event, newCellPosition: cellPosition) else {
-      return
-    }
-
-    let vimMouseLocation = self.wrapNamedKeys("\(cellPosition.row),\(cellPosition.column)")
-    let vimClickCount = self.vimClickCountFrom(event: event)
-
-    let result: String
-    if let vimModifiers = self.vimModifierFlags(event.modifierFlags) {
-      result = self.wrapNamedKeys("\(vimModifiers)\(vimClickCount)\(vimName)") + vimMouseLocation
-    } else {
-      result = self.wrapNamedKeys("\(vimClickCount)\(vimName)") + vimMouseLocation
-    }
-
-//    NSLog("\(#function): \(result)")
-    self.agent.vimInput(result)
-  }
-
-  fileprivate func shouldFireVimInputFor(event: NSEvent, newCellPosition: Position) -> Bool {
-    let type = event.type
-    guard type == .leftMouseDragged || type == .rightMouseDragged || type == .otherMouseDragged else {
-      self.lastClickedCellPosition = newCellPosition
-      return true
-    }
-
-    if self.lastClickedCellPosition == newCellPosition {
-      return false
-    }
-
-    self.lastClickedCellPosition = newCellPosition
-    return true
-  }
-
-  fileprivate func vimClickCountFrom(event: NSEvent) -> String {
-    let clickCount = event.clickCount
-
-    guard 2 <= clickCount && clickCount <= 4 else {
-      return ""
-    }
-
-    switch event.type {
-    case .leftMouseDown, .leftMouseUp, .rightMouseDown, .rightMouseUp:
-      return "\(clickCount)-"
-    default:
-      return ""
-    }
-  }
-
-  fileprivate func vimScrollEventNamesFor(deltaX: CGFloat, deltaY: CGFloat) -> (String, String) {
-    let typeY: String
-    if deltaY > 0 {
-      typeY = "ScrollWheelUp"
-    } else {
-      typeY = "ScrollWheelDown"
-    }
-
-    let typeX: String
-    if deltaX < 0 {
-      typeX = "ScrollWheelRight"
-    } else {
-      typeX = "ScrollWheelLeft"
-    }
-
-    return (typeX, typeY)
-  }
-
-  fileprivate func vimScrollInputFor(deltaX: CGFloat, deltaY: CGFloat,
-                                     modifierFlags: NSEventModifierFlags,
-                                     cellPosition: Position) -> (String, String) {
-    let vimMouseLocation = self.wrapNamedKeys("\(cellPosition.row),\(cellPosition.column)")
-
-    let (typeX, typeY) = self.vimScrollEventNamesFor(deltaX: deltaX, deltaY: deltaY)
-    let resultX: String
-    let resultY: String
-    if let vimModifiers = self.vimModifierFlags(modifierFlags) {
-      resultX = self.wrapNamedKeys("\(vimModifiers)\(typeX)") + vimMouseLocation
-      resultY = self.wrapNamedKeys("\(vimModifiers)\(typeY)") + vimMouseLocation
-    } else {
-      resultX = self.wrapNamedKeys("\(typeX)") + vimMouseLocation
-      resultY = self.wrapNamedKeys("\(typeY)") + vimMouseLocation
-    }
-
-    return (resultX, resultY)
-  }
-
-  fileprivate func throttleScrollX(absDelta absDeltaX: CGFloat, vimInput: String) {
-    if absDeltaX == 0 {
-      self.scrollGuardCounterX = self.scrollGuardYield - 1
-    } else if absDeltaX <= 2 {
-      // Poor man's throttle for scroll value = 1 or 2
-      if self.scrollGuardCounterX % self.scrollGuardYield == 0 {
-        self.agent.vimInput(vimInput)
-        self.scrollGuardCounterX = 1
-      } else {
-        self.scrollGuardCounterX += 1
-      }
-    } else {
-      self.agent.vimInput(vimInput)
-    }
-  }
-
-  fileprivate func throttleScrollY(absDelta absDeltaY: CGFloat, vimInput: String) {
-    if absDeltaY == 0 {
-      self.scrollGuardCounterY = self.scrollGuardYield - 1
-    } else if absDeltaY <= 2 {
-      // Poor man's throttle for scroll value = 1 or 2
-      if self.scrollGuardCounterY % self.scrollGuardYield == 0 {
-        self.agent.vimInput(vimInput)
-        self.scrollGuardCounterY = 1
-      } else {
-        self.scrollGuardCounterY += 1
-      }
-    } else {
-      self.agent.vimInput(vimInput)
-    }
-  }
-}
-
-// MARK: - NeoVimUiBridgeProtocol
-extension NeoVimView {
-
-  public func resize(toWidth width: Int, height: Int) {
-    DispatchQueue.main.async {
-//      NSLog("\(#function): \(width):\(height)")
-      self.grid.resize(Size(width: width, height: height))
-      self.markForRenderWholeView()
-    }
-  }
-
-  public func clear() {
-    DispatchQueue.main.async {
-      self.grid.clear()
-      self.markForRenderWholeView()
-    }
-  }
-
-  public func eolClear() {
-    DispatchQueue.main.async {
-      self.grid.eolClear()
-
-      let putPosition = self.grid.putPosition
-      let region = Region(top: putPosition.row,
-                          bottom: putPosition.row,
-                          left: putPosition.column,
-                          right: self.grid.region.right)
-      self.markForRender(region: region)
-    }
-  }
-
-  public func gotoPosition(_ position: Position, screenCursor: Position, currentPosition: Position) {
-    DispatchQueue.main.async {
-      self.currentPosition = currentPosition
-//      NSLog("\(#function): \(position), \(screenCursor)")
-
-      let curScreenCursor = self.grid.screenCursor
-
-      // Because neovim fills blank space with "Space" and when we enter "Space" we don't get the puts, thus we have to
-      // redraw the put position.
-      if self.usesLigatures {
-        self.markForRender(region: self.grid.regionOfWord(at: self.grid.putPosition))
-        self.markForRender(region: self.grid.regionOfWord(at: curScreenCursor))
-        self.markForRender(region: self.grid.regionOfWord(at: position))
-        self.markForRender(region: self.grid.regionOfWord(at: screenCursor))
-      } else {
-        self.markForRender(cellPosition: self.grid.putPosition)
-        // Redraw where the cursor has been till now, ie remove the current cursor.
-        self.markForRender(cellPosition: curScreenCursor)
-        if self.grid.isPreviousCellEmpty(curScreenCursor) {
-          self.markForRender(cellPosition: self.grid.previousCellPosition(curScreenCursor))
-        }
-        if self.grid.isNextCellEmpty(curScreenCursor) {
-          self.markForRender(cellPosition: self.grid.nextCellPosition(curScreenCursor))
-        }
-        self.markForRender(cellPosition: position)
-        self.markForRender(cellPosition: screenCursor)
-      }
-
-      self.grid.goto(position)
-      self.grid.moveCursor(screenCursor)
-    }
-    DispatchQueue.main.async {
-      self.delegate?.cursor(to: currentPosition)
-    }
-  }
-
-  public func updateMenu() {
-  }
-
-  public func busyStart() {
-  }
-
-  public func busyStop() {
-  }
-
-  public func mouseOn() {
-  }
-
-  public func mouseOff() {
-  }
-
-  public func modeChange(_ mode: CursorModeShape) {
-//    NSLog("mode changed to: %02x", mode.rawValue)
-    self.mode = mode
-  }
-
-  public func setScrollRegionToTop(_ top: Int, bottom: Int, left: Int, right: Int) {
-    DispatchQueue.main.async {
-      let region = Region(top: top, bottom: bottom, left: left, right: right)
-      self.grid.setScrollRegion(region)
-    }
-  }
-
-  public func scroll(_ count: Int) {
-    DispatchQueue.main.async {
-      self.grid.scroll(count)
-      self.markForRender(region: self.grid.region)
-      // Do not send msgs to agent -> neovim in the delegate method. It causes spinning when you're opening a file with
-      // existing swap file.
-      self.delegate?.scroll()
-    }
-  }
-
-  public func highlightSet(_ attrs: CellAttributes) {
-    DispatchQueue.main.async {
-      self.grid.attrs = attrs
-    }
-  }
-
-  public func put(_ string: String, screenCursor: Position) {
-    DispatchQueue.main.async {
-      let curPos = self.grid.putPosition
-//      NSLog("\(#function): \(curPos) -> \(string)")
-      self.grid.put(string)
-
-      if self.usesLigatures {
-        if string == " " {
-          self.markForRender(cellPosition: curPos)
-        } else {
-          self.markForRender(region: self.grid.regionOfWord(at: curPos))
-        }
-      } else {
-        self.markForRender(cellPosition: curPos)
-      }
-
-      self.updateCursorWhenPutting(currentPosition: curPos, screenCursor: screenCursor)
-    }
-  }
-
-  public func putMarkedText(_ markedText: String, screenCursor: Position) {
-    DispatchQueue.main.async {
-      NSLog("\(#function): '\(markedText)' -> \(screenCursor)")
-
-      let curPos = self.grid.putPosition
-      self.grid.putMarkedText(markedText)
-
-      self.markForRender(position: curPos)
-      // When the cursor is in the command line, then we need this...
-      self.markForRender(cellPosition: self.grid.nextCellPosition(curPos))
-      if markedText.characters.count == 0 {
-        self.markForRender(position: self.grid.previousCellPosition(curPos))
-      }
-
-      self.updateCursorWhenPutting(currentPosition: curPos, screenCursor: screenCursor)
-    }
-  }
-
-  public func unmarkRow(_ row: Int, column: Int) {
-    DispatchQueue.main.async {
-      let position = Position(row: row, column: column)
-
-//      NSLog("\(#function): \(position)")
-
-      self.grid.unmarkCell(position)
-      self.markForRender(position: position)
-
-      self.markForRender(screenCursor: self.grid.screenCursor)
-    }
-  }
-
-  public func bell() {
-    DispatchQueue.main.async {
-      NSBeep()
-    }
-  }
-
-  public func visualBell() {
-  }
-
-  public func flush() {
-  }
-
-  public func updateForeground(_ fg: Int) {
-    DispatchQueue.main.async {
-      self.grid.foreground = fg
-//      NSLog("\(ColorUtils.colorIgnoringAlpha(UInt32(fg)))")
-    }
-  }
-
-  public func updateBackground(_ bg: Int) {
-    DispatchQueue.main.async {
-      self.grid.background = bg
-      self.layer?.backgroundColor = ColorUtils.colorIgnoringAlpha(self.grid.background).cgColor
-//      NSLog("\(ColorUtils.colorIgnoringAlpha(UInt32(bg)))")
-    }
-  }
-
-  public func updateSpecial(_ sp: Int) {
-    DispatchQueue.main.async {
-      self.grid.special = sp
-    }
-  }
-
-  public func suspend() {
-  }
-
-  public func setTitle(_ title: String) {
-    DispatchQueue.main.async {
-      self.delegate?.set(title: title)
-    }
-  }
-
-  public func setIcon(_ icon: String) {
-  }
-
-  public func stop() {
-    DispatchQueue.main.async {
-      self.delegate?.neoVimStopped()
-    }
-    self.agent.quit()
-  }
-
-  public func setDirtyStatus(_ dirty: Bool) {
-    DispatchQueue.main.async {
-      self.delegate?.set(dirtyStatus: dirty)
-    }
-  }
-
-  public func autoCommandEvent(_ event: NeoVimAutoCommandEvent, bufferHandle: Int) {
-    DispatchQueue.main.async {
-//    NSLog("\(event.rawValue) with buffer \(bufferHandle)")
-
-      if event == .BUFWINENTER || event == .BUFWINLEAVE {
-        self.bufferListChanged()
-      }
-
-      if event == .TABENTER {
-        self.tabChanged()
-      }
-
-      if event == .DIRCHANGED {
-        self.cwdChanged()
-      }
-
-      if event == .BUFREADPOST || event == .BUFWRITEPOST {
-        self.currentBufferChanged(bufferHandle)
-      }
-    }
-  }
-
-  public func ipcBecameInvalid(_ reason: String) {
-    DispatchQueue.main.async {
-      if self.agent.neoVimIsQuitting {
-        return
-      }
-
-      self.delegate?.ipcBecameInvalid(reason: reason)
-
-      NSLog("ERROR \(#function): force-quitting")
-      self.agent.quit()
-    }
-  }
-
-  fileprivate func currentBufferChanged(_ handle: Int) {
-    guard let currentBuffer = self.currentBuffer() else {
-      return
-    }
-
-    guard currentBuffer.handle == handle else {
-      return
-    }
-
-    self.delegate?.currentBufferChanged(currentBuffer)
-  }
-
-  fileprivate func tabChanged() {
-    self.delegate?.tabChanged()
-  }
-
-  fileprivate func cwdChanged() {
-    self.delegate?.cwdChanged()
-  }
-
-  fileprivate func bufferListChanged() {
-    self.delegate?.bufferListChanged()
-  }
-
-  fileprivate func updateCursorWhenPutting(currentPosition curPos: Position, screenCursor: Position) {
-    if self.mode == .cmdline {
-      // When the cursor is in the command line, then we need this...
-      self.markForRender(cellPosition: self.grid.previousCellPosition(curPos))
-      self.markForRender(cellPosition: self.grid.nextCellPosition(curPos))
-      self.markForRender(screenCursor: self.grid.screenCursor)
-    }
-
-    self.markForRender(screenCursor: screenCursor)
-    self.markForRender(cellPosition: self.grid.screenCursor)
-    self.grid.moveCursor(screenCursor)
-  }
-
-  fileprivate func markForRender(cellPosition position: Position) {
-    self.markForRender(position: position)
-
-    if self.grid.isCellEmpty(position) {
-      self.markForRender(position: self.grid.previousCellPosition(position))
-    }
-
-    if self.grid.isNextCellEmpty(position) {
-      self.markForRender(position: self.grid.nextCellPosition(position))
-    }
-  }
-
-  fileprivate func markForRender(position: Position) {
-    self.markForRender(row: position.row, column: position.column)
-  }
-
-  fileprivate func markForRender(screenCursor position: Position) {
-    self.markForRender(position: position)
-    if self.grid.isNextCellEmpty(position) {
-      self.markForRender(position: self.grid.nextCellPosition(position))
-    }
-  }
-
-  fileprivate func markForRenderWholeView() {
-    self.needsDisplay = true
-  }
-
-  fileprivate func markForRender(region: Region) {
-    self.setNeedsDisplay(self.regionRectFor(region: region))
-  }
-
-  fileprivate func markForRender(row: Int, column: Int) {
-    self.setNeedsDisplay(self.cellRectFor(row: row, column: column))
-  }
-=======
->>>>>>> 6e403c7a
 }