/**
 * Tae Won Ha - http://taewon.de - @hataewon
 * See LICENSE
 */

import Cocoa

extension NeoVimView {

  public func resize(toWidth width: Int, height: Int) {
    gui.async {
      self.bridgeLogger.debug("\(width) x \(height)")

      self.grid.resize(Size(width: width, height: height))
      self.markForRenderWholeView()
    }
  }

  public func clear() {
    gui.async {
      self.bridgeLogger.mark()

      self.grid.clear()
      self.markForRenderWholeView()
    }
  }

  public func eolClear() {
    gui.async {
      self.bridgeLogger.mark()

      self.grid.eolClear()

      let putPosition = self.grid.putPosition
      let region = Region(top: putPosition.row,
                          bottom: putPosition.row,
                          left: putPosition.column,
                          right: self.grid.region.right)
      self.markForRender(region: region)
    }
  }

  public func gotoPosition(_ position: Position,
                           screenCursor: Position,
                           currentPosition: Position) {

    gui.async {
      self.bridgeLogger.debug("pos: \(position), screen: \(screenCursor), " +
<<<<<<< HEAD
                              "current-pos: \(currentPosition)")
=======
                        "current-pos: \(currentPosition)")
>>>>>>> 7104739b

      self.currentPosition = currentPosition
      let curScreenCursor = self.grid.screenCursor

      // Because neovim fills blank space with "Space" and when we enter "Space"
      // we don't get the puts, thus we have to redraw the put position.
      if self.usesLigatures {
        self.markForRender(region: self.grid.regionOfWord(at: self.grid.putPosition))

        self.markForRender(region: self.grid.regionOfWord(at: position))
        self.markForRender(region: self.grid.regionOfWord(at: screenCursor))
      } else {
        self.markForRender(cellPosition: self.grid.putPosition)
        // Redraw where the cursor has been till now, ie remove the current cursor.
        self.markForRender(cellPosition: curScreenCursor)
        if self.grid.isPreviousCellEmpty(curScreenCursor) {
          self.markForRender(cellPosition: self.grid.previousCellPosition(curScreenCursor))
        }
        if self.grid.isNextCellEmpty(curScreenCursor) {
          self.markForRender(cellPosition: self.grid.nextCellPosition(curScreenCursor))
        }
        self.markForRender(cellPosition: position)
        self.markForRender(cellPosition: screenCursor)
      }

      self.grid.goto(position)
      self.grid.moveCursor(screenCursor)
    }
    gui.async {
      self.delegate?.cursor(to: currentPosition)
    }
  }

  public func modeChange(_ mode: CursorModeShape) {
    gui.async {
      self.bridgeLogger.debug(cursorModeShapeName(mode))
      self.mode = mode
    }
  }

  public func setScrollRegionToTop(_ top: Int, bottom: Int, left: Int, right: Int) {
    gui.async {
      self.bridgeLogger.debug("\(top):\(bottom):\(left):\(right)")
<<<<<<< HEAD
      self.grid.setScrollRegion(Region(top: top, bottom: bottom, left: left, right: right))
=======

      let region = Region(top: top, bottom: bottom, left: left, right: right)
      self.grid.setScrollRegion(region)
>>>>>>> 7104739b
    }
  }

  public func scroll(_ count: Int) {
    gui.async {
      self.bridgeLogger.debug(count)

      self.flushToBufferContext()
      self.grid.scroll(count)
//      self.markForRender(region: self.grid.region)

      guard let bufferLayer = self.bufferLayer, let bufferCtx = self.bufferContext else {
        self.bridgeLogger.error("Coult not get the buffer CGLayer or the buffer CGContext")
        return
      }

      let scale = self.scaleFactor
      let offset = CGFloat(count) * self.cellSize.height
      let rectToScroll = self.rect(for: self.grid.region)
      let clipRect: CGRect
      if count > 0 {
        clipRect = rectToScroll.offsetBy(dx: 0, dy: offset).resizing(dw: 0, dh: -offset)
      } else {
        clipRect = rectToScroll.resizing(dw: 0, dh: offset)
      }

      let scaledClipRect = clipRect.scaling(scale)
      let drawOrigin = CGPoint(x: 0, y: offset).scaling(scale)

      bufferCtx.saveGState()
      defer { bufferCtx.restoreGState() }

      bufferCtx.clip(to: scaledClipRect)
      bufferCtx.setBlendMode(.copy)
      bufferCtx.draw(bufferLayer, at: drawOrigin)

      self.setNeedsDisplay(clipRect)

      let rectToUpdate: CGRect
      if count > 0 {
        rectToUpdate = rectToScroll.divided(atDistance: offset, from: .minYEdge).slice
      } else {
        rectToUpdate = rectToScroll.divided(atDistance: abs(offset), from: .maxYEdge).slice
      }
      self.markForRender(rect: rectToUpdate)

      self.bridgeLogger.debug("offset: \(offset), rectToScroll: \(rectToScroll), " +
                              "clipRect: \(scaledClipRect), draw-at: \(drawOrigin), " +
                              "rect-to-update: \(rectToUpdate)")

      // Do not send msgs to agent -> neovim in the delegate method. It causes spinning
      // when you're opening a file with existing swap file.
      self.delegate?.scroll()
    }
  }

  public func highlightSet(_ attrs: CellAttributes) {
    gui.async {
      self.bridgeLogger.debug(attrs)
<<<<<<< HEAD
=======

>>>>>>> 7104739b
      self.grid.attrs = attrs
    }
  }

  public func put(_ string: String, screenCursor: Position) {
    gui.async {
      let curPos = self.grid.putPosition
<<<<<<< HEAD
//      self.bridgeLogger.debug("\(curPos) -> '\(string)' <- screen: \(screenCursor)")
=======
      self.bridgeLogger.debug("\(curPos) -> \(string) <- screen: \(screenCursor)")
>>>>>>> 7104739b

      self.grid.put(string)

      if self.usesLigatures {
        if string == " " {
          self.markForRender(cellPosition: curPos)
        } else {
          self.markForRender(region: self.grid.regionOfWord(at: curPos))
        }
      } else {
        self.markForRender(cellPosition: curPos)
      }

      self.updateCursorWhenPutting(currentPosition: curPos, screenCursor: screenCursor)
    }
  }

  public func putMarkedText(_ markedText: String, screenCursor: Position) {
    gui.async {
      self.bridgeLogger.debug("'\(markedText)' <- screen: \(screenCursor)")

      let curPos = self.grid.putPosition
      self.grid.putMarkedText(markedText)

      self.markForRender(position: curPos)
      // When the cursor is in the command line, then we need this...
      self.markForRender(cellPosition: self.grid.nextCellPosition(curPos))
      if markedText.characters.count == 0 {
        self.markForRender(position: self.grid.previousCellPosition(curPos))
      }

      self.updateCursorWhenPutting(currentPosition: curPos, screenCursor: screenCursor)
    }
  }

  public func unmarkRow(_ row: Int, column: Int) {
    gui.async {
      self.bridgeLogger.debug("\(row):\(column)")

      let position = Position(row: row, column: column)

      self.grid.unmarkCell(position)
      self.markForRender(position: position)

      self.markForRender(screenCursor: self.grid.screenCursor)
    }
  }

  fileprivate func flushToBufferContext() {
    if self.rectsToUpdate.isEmpty {
      self.bridgeLogger.debug("No rects to update.")
      return
    }

    if self.bounds.size == .zero {
      self.bridgeLogger.debug("Removing all rects to update due to zero bounds.")
      self.rectsToUpdate.removeAll(keepingCapacity: true)
      return
    }

    guard let bufferCtx = self.bufferContext else {
      self.logger.error("Could not get the buffer context.")
      return
    }

    bufferCtx.saveGState()
    defer { bufferCtx.restoreGState() }

    let scale = self.scaleFactor
    bufferCtx.scaleBy(x: scale, y: scale)

    self.rowRunIntersecting(rects: Array(self.rectsToUpdate)).forEach {
      self.draw(rowRun: $0, in: bufferCtx)
    }
//    self.drawCursor(context: context)

    if self.rectsToUpdate.count < 10 {
      self.bridgeLogger.debug(self.rectsToUpdate)
    } else {
      self.bridgeLogger.debug("\(self.rectsToUpdate.count) rects to update.")
    }
    self.rectsToUpdate.forEach(self.setNeedsDisplay)
    self.rectsToUpdate.removeAll(keepingCapacity: true)
  }

  public func flush() {
    gui.async {
<<<<<<< HEAD
      self.bridgeLogger.hr()
      self.flushToBufferContext()
=======
      self.bridgeLogger.debug("-----------------------------")
>>>>>>> 7104739b
    }
  }

  public func updateForeground(_ fg: Int) {
    gui.async {
      self.bridgeLogger.debug(ColorUtils.colorIgnoringAlpha(fg))

      self.grid.foreground = fg
    }
  }

  public func updateBackground(_ bg: Int) {
    gui.async {
      self.bridgeLogger.debug(ColorUtils.colorIgnoringAlpha(bg))

      self.grid.background = bg
      self.layer?.backgroundColor = ColorUtils.colorIgnoringAlpha(self.grid.background).cgColor
    }
  }

  public func updateSpecial(_ sp: Int) {
    gui.async {
      self.bridgeLogger.debug(ColorUtils.colorIgnoringAlpha(sp))

      self.grid.special = sp
    }
  }

  public func setTitle(_ title: String) {
    gui.async {
      self.bridgeLogger.debug(title)

      self.delegate?.set(title: title)
    }
  }

  public func stop() {
    gui.async {
      self.bridgeLogger.mark()

      self.agent.quit()
      self.delegate?.neoVimStopped()
    }
  }

  public func autoCommandEvent(_ event: NeoVimAutoCommandEvent, bufferHandle: Int) {
    gui.async {
<<<<<<< HEAD
//      self.bridgeLogger.debug("\(neoVimAutoCommandEventName(event)) -> \(bufferHandle)")
=======
      self.bridgeLogger.debug("\(neoVimAutoCommandEventName(event)) -> \(bufferHandle)")
>>>>>>> 7104739b

      if event == .BUFWINENTER || event == .BUFWINLEAVE {
        self.bufferListChanged()
      }

      if event == .TABENTER {
        self.tabChanged()
      }

      if event == .DIRCHANGED {
        self.cwdChanged()
      }

      if event == .BUFREADPOST || event == .BUFWRITEPOST {
        self.currentBufferChanged(bufferHandle)
      }
    }
  }

  public func ipcBecameInvalid(_ reason: String) {
    gui.async {
      self.bridgeLogger.debug(reason)

      if self.agent.neoVimIsQuitting {
        return
      }

      self.delegate?.ipcBecameInvalid(reason: reason)

<<<<<<< HEAD
      self.bridgeLogger.fault("Lost the neovim background process! Force-quitting...")
=======
      self.bridgeLogger.fault("force-quitting")
>>>>>>> 7104739b
      self.agent.quit()
    }
  }
}

// MARK: - Simple
extension NeoVimView {

  public func bell() {
    gui.async {
      self.bridgeLogger.mark()

      NSBeep()
    }
  }

  public func setDirtyStatus(_ dirty: Bool) {
    gui.async {
      self.bridgeLogger.debug(dirty)

      self.delegate?.set(dirtyStatus: dirty)
    }
  }

  public func updateMenu() {
    gui.async {
      self.bridgeLogger.mark()
    }
  }

  public func busyStart() {
    gui.async {
      self.bridgeLogger.mark()
    }
  }

  public func busyStop() {
    gui.async {
      self.bridgeLogger.mark()
    }
  }

  public func mouseOn() {
    gui.async {
      self.bridgeLogger.mark()
    }
  }

  public func mouseOff() {
    gui.async {
      self.bridgeLogger.mark()
    }
  }

  public func visualBell() {
    gui.async {
      self.bridgeLogger.mark()
    }
  }

  public func suspend() {
    gui.async {
      self.bridgeLogger.mark()
    }
  }

  public func setIcon(_ icon: String) {
    gui.async {
      self.bridgeLogger.debug(icon)
    }
  }
}

// MARK: - Marking rects to update
extension NeoVimView {

  func markForRender(cellPosition position: Position) {
    self.markForRender(position: position)

    if self.grid.isCellEmpty(position) {
      self.markForRender(position: self.grid.previousCellPosition(position))
    }

    if self.grid.isNextCellEmpty(position) {
      self.markForRender(position: self.grid.nextCellPosition(position))
    }
  }

  func markForRender(position: Position) {
    self.markForRender(row: position.row, column: position.column)
  }

  func markForRender(screenCursor position: Position) {
    self.markForRender(position: position)
    if self.grid.isNextCellEmpty(position) {
      self.markForRender(position: self.grid.nextCellPosition(position))
    }
  }

  func markForRenderWholeView() {
    self.bridgeLogger.mark()
    self.rectsToUpdate.removeAll(keepingCapacity: true)
    self.rectsToUpdate.insert(self.bounds)
  }

  func markForRender(rect: CGRect) {
    self.rectsToUpdate.insert(rect)
  }

  func markForRender(region: Region) {
<<<<<<< HEAD
    // position could be out of range when the last put position of the grid is out of range
    if region.left < 0 || region.right >= self.grid.size.width
       || region.top < 0 || region.bottom >= self.grid.size.height {

      self.bridgeLogger.debug("\(region) out of range, doing nothing")
      return
    }

    self.rectsToUpdate.insert(self.rect(for: region))
  }

  func markForRender(row: Int, column: Int) {
    // position could be out of range when the last put position of the grid is out of range
    if column >= self.grid.size.width || row >= self.grid.size.height {
      self.bridgeLogger.debug("\(row):\(column) out of range, doing nothing")
      return
    }

    self.rectsToUpdate.insert(self.rect(forRow: row, column: column))
=======
    self.setNeedsDisplay(self.rect(for: region))
  }

  func markForRender(row: Int, column: Int) {
    self.setNeedsDisplay(self.rect(forRow: row, column: column))
>>>>>>> 7104739b
  }
}

extension NeoVimView {

  fileprivate func currentBufferChanged(_ handle: Int) {
    guard let currentBuffer = self.currentBuffer() else {
      return
    }

    guard currentBuffer.handle == handle else {
      return
    }

    self.delegate?.currentBufferChanged(currentBuffer)
  }

  fileprivate func tabChanged() {
    self.delegate?.tabChanged()
  }

  fileprivate func cwdChanged() {
    self.delegate?.cwdChanged()
  }

  fileprivate func bufferListChanged() {
    self.delegate?.bufferListChanged()
  }

  fileprivate func updateCursorWhenPutting(currentPosition curPos: Position,
                                           screenCursor: Position) {

    if self.mode == .cmdline {
      // When the cursor is in the command line, then we need this...
      self.markForRender(cellPosition: self.grid.previousCellPosition(curPos))
      self.markForRender(cellPosition: self.grid.nextCellPosition(curPos))
      self.markForRender(screenCursor: self.grid.screenCursor)
    }

    self.markForRender(screenCursor: screenCursor)
    self.markForRender(cellPosition: self.grid.screenCursor)
    self.grid.moveCursor(screenCursor)
  }
}

fileprivate let gui = DispatchQueue.main<|MERGE_RESOLUTION|>--- conflicted
+++ resolved
@@ -46,11 +46,7 @@
 
     gui.async {
       self.bridgeLogger.debug("pos: \(position), screen: \(screenCursor), " +
-<<<<<<< HEAD
                               "current-pos: \(currentPosition)")
-=======
-                        "current-pos: \(currentPosition)")
->>>>>>> 7104739b
 
       self.currentPosition = currentPosition
       let curScreenCursor = self.grid.screenCursor
@@ -59,7 +55,7 @@
       // we don't get the puts, thus we have to redraw the put position.
       if self.usesLigatures {
         self.markForRender(region: self.grid.regionOfWord(at: self.grid.putPosition))
-
+        self.markForRender(region: self.grid.regionOfWord(at: curScreenCursor))
         self.markForRender(region: self.grid.regionOfWord(at: position))
         self.markForRender(region: self.grid.regionOfWord(at: screenCursor))
       } else {
@@ -94,13 +90,9 @@
   public func setScrollRegionToTop(_ top: Int, bottom: Int, left: Int, right: Int) {
     gui.async {
       self.bridgeLogger.debug("\(top):\(bottom):\(left):\(right)")
-<<<<<<< HEAD
-      self.grid.setScrollRegion(Region(top: top, bottom: bottom, left: left, right: right))
-=======
 
       let region = Region(top: top, bottom: bottom, left: left, right: right)
       self.grid.setScrollRegion(region)
->>>>>>> 7104739b
     }
   }
 
@@ -160,10 +152,6 @@
   public func highlightSet(_ attrs: CellAttributes) {
     gui.async {
       self.bridgeLogger.debug(attrs)
-<<<<<<< HEAD
-=======
-
->>>>>>> 7104739b
       self.grid.attrs = attrs
     }
   }
@@ -171,11 +159,7 @@
   public func put(_ string: String, screenCursor: Position) {
     gui.async {
       let curPos = self.grid.putPosition
-<<<<<<< HEAD
 //      self.bridgeLogger.debug("\(curPos) -> '\(string)' <- screen: \(screenCursor)")
-=======
-      self.bridgeLogger.debug("\(curPos) -> \(string) <- screen: \(screenCursor)")
->>>>>>> 7104739b
 
       self.grid.put(string)
 
@@ -263,12 +247,8 @@
 
   public func flush() {
     gui.async {
-<<<<<<< HEAD
       self.bridgeLogger.hr()
       self.flushToBufferContext()
-=======
-      self.bridgeLogger.debug("-----------------------------")
->>>>>>> 7104739b
     }
   }
 
@@ -316,11 +296,7 @@
 
   public func autoCommandEvent(_ event: NeoVimAutoCommandEvent, bufferHandle: Int) {
     gui.async {
-<<<<<<< HEAD
 //      self.bridgeLogger.debug("\(neoVimAutoCommandEventName(event)) -> \(bufferHandle)")
-=======
-      self.bridgeLogger.debug("\(neoVimAutoCommandEventName(event)) -> \(bufferHandle)")
->>>>>>> 7104739b
 
       if event == .BUFWINENTER || event == .BUFWINLEAVE {
         self.bufferListChanged()
@@ -350,11 +326,7 @@
 
       self.delegate?.ipcBecameInvalid(reason: reason)
 
-<<<<<<< HEAD
       self.bridgeLogger.fault("Lost the neovim background process! Force-quitting...")
-=======
-      self.bridgeLogger.fault("force-quitting")
->>>>>>> 7104739b
       self.agent.quit()
     }
   }
@@ -465,7 +437,6 @@
   }
 
   func markForRender(region: Region) {
-<<<<<<< HEAD
     // position could be out of range when the last put position of the grid is out of range
     if region.left < 0 || region.right >= self.grid.size.width
        || region.top < 0 || region.bottom >= self.grid.size.height {
@@ -485,13 +456,6 @@
     }
 
     self.rectsToUpdate.insert(self.rect(forRow: row, column: column))
-=======
-    self.setNeedsDisplay(self.rect(for: region))
-  }
-
-  func markForRender(row: Int, column: Int) {
-    self.setNeedsDisplay(self.rect(forRow: row, column: column))
->>>>>>> 7104739b
   }
 }
 
