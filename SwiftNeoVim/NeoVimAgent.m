/**
 * Tae Won Ha - http://taewon.de - @hataewon
 * See LICENSE
 */

#import "NeoVimAgent.h"
#import "NeoVimMsgIds.h"
#import "NeoVimUiBridgeProtocol.h"
#import "Logger.h"
#import "NeoVimBuffer.h"
#import "NeoVimWindow.h"


static const double qTimeout = 10;

#define data_to_array(type)                                               \
static type *data_to_ ## type ## _array(NSData *data, NSUInteger count) { \
  NSUInteger length = count * sizeof( type );                             \
  if (data.length != length) {                                            \
    return NULL;                                                          \
  }                                                                       \
  return ( type *) data.bytes;                                            \
}

data_to_array(int)
data_to_array(NSUInteger)
data_to_array(bool)
data_to_array(CellAttributes)

static void log_cfmachport_error(SInt32 err, NeoVimAgentMsgId msgid, NSData *inputData) {
  switch (err) {
    case kCFMessagePortSendTimeout:
      log4Warn("Got response kCFMessagePortSendTimeout = %d for the msg %lu with data %@.",
          err, (unsigned long) msgid, inputData);
    case kCFMessagePortReceiveTimeout:
      log4Warn("Got response kCFMessagePortReceiveTimeout = %d for the msg %lu with data %@.",
          err, (unsigned long) msgid, inputData);
    case kCFMessagePortIsInvalid:
      log4Warn("Got response kCFMessagePortIsInvalid = %d for the msg %lu with data %@.",
          err, (unsigned long) msgid, inputData);
    case kCFMessagePortTransportError:
      log4Warn("Got response kCFMessagePortTransportError = %d for the msg %lu with data %@.",
          err, (unsigned long) msgid, inputData);
    case kCFMessagePortBecameInvalidError:
      log4Warn("Got response kCFMessagePortBecameInvalidError = %d for the msg %lu with data %@.",
          err, (unsigned long) msgid, inputData);
      return;

    default:
      return;
  }
}


@interface NeoVimAgent ()

- (void)handleMessageWithId:(SInt32)msgid data:(NSData *)data;

@end


static CFDataRef local_server_callback(CFMessagePortRef local, SInt32 msgid, CFDataRef data, void *info) {
  @autoreleasepool {
    NeoVimAgent *agent = (__bridge NeoVimAgent *) info;
    [agent handleMessageWithId:msgid data:(__bridge NSData *) (data)];
  }

  return NULL;
}


@implementation NeoVimAgent {
  NSString *_uuid;

  CFMessagePortRef _remoteServerPort;

  CFMessagePortRef _localServerPort;
  NSThread *_localServerThread;
  CFRunLoopRef _localServerRunLoop;

  NSTask *_neoVimServerTask;

  bool _neoVimIsReady;
  NSCondition *_neoVimReadyCondition;
  bool _isInitErrorPresent;

  uint32_t _neoVimIsQuitting;
}

- (instancetype)initWithUuid:(NSString *)uuid {
  self = [super init];
  if (self == nil) {
    return nil;
  }

  _uuid = uuid;
  _useInteractiveZsh = NO;
  _neoVimIsReady = NO;
  _neoVimReadyCondition = [NSCondition new];
  _isInitErrorPresent = NO;

  _neoVimIsQuitting = 0;

  return self;
}

- (bool)neoVimIsQuitting {
  return _neoVimIsQuitting == 1;
}

// We cannot use -dealloc for this since -dealloc is not called until the run loop in the thread stops.
- (void)quit {
  OSAtomicOr32Barrier(1, &_neoVimIsQuitting);

  // Wait till we get the response from the server.
  // If we don't wait here, then the NSTask.terminate msg below could get caught by neovim which causes a warning log.
  [self sendMessageWithId:NeoVimAgentMsgIdQuit data:nil expectsReply:YES];

  if (CFMessagePortIsValid(_remoteServerPort)) {
    CFMessagePortInvalidate(_remoteServerPort);
  }
  CFRelease(_remoteServerPort);
  _remoteServerPort = NULL;

  if (CFMessagePortIsValid(_localServerPort)) {
    CFMessagePortInvalidate(_localServerPort);
  }
  CFRelease(_localServerPort);
  _localServerPort = NULL;

  CFRunLoopStop(_localServerRunLoop);
  [_localServerThread cancel];

  // Just to be sure...
  [_neoVimServerTask interrupt];
  [_neoVimServerTask terminate];
}

- (void)launchNeoVimUsingLoginShell {
  NSString *shellPath = [NSProcessInfo processInfo].environment[@"SHELL"];
  if (shellPath == nil) {
    shellPath = @"/bin/bash";
  }

  NSString *shellName = shellPath.lastPathComponent;
  NSMutableArray *shellArgs = [NSMutableArray new];
  if (![shellName isEqualToString:@"tcsh"]) {
    // tcsh does not like the -l option
    [shellArgs addObject:@"-l"];
  }
  if (_useInteractiveZsh && [shellName isEqualToString:@"zsh"]) {
    [shellArgs addObject:@"-i"];
  }

  NSPipe *inputPipe = [NSPipe pipe];
  _neoVimServerTask = [[NSTask alloc] init];

#ifndef DEBUG
  NSFileHandle *nullFileHandle = [NSFileHandle fileHandleWithNullDevice];
  _neoVimServerTask.standardOutput = nullFileHandle;
  _neoVimServerTask.standardError = nullFileHandle;
#endif

  _neoVimServerTask.standardInput = inputPipe;
  _neoVimServerTask.currentDirectoryPath = NSHomeDirectory();
  _neoVimServerTask.launchPath = shellPath;
  _neoVimServerTask.arguments = shellArgs;
  [_neoVimServerTask launch];

  NSString *cmd = [NSString stringWithFormat:@"exec \"%@\" '%@' '%@'",
                                             [self neoVimServerExecutablePath],
                                             [self localServerName],
                                             [self remoteServerName]];

  NSFileHandle *writeHandle = inputPipe.fileHandleForWriting;
  [writeHandle writeData:[cmd dataUsingEncoding:NSUTF8StringEncoding]];
  [writeHandle closeFile];
}

- (bool)runLocalServerAndNeoVim {
  _localServerThread = [[NSThread alloc] initWithTarget:self selector:@selector(runLocalServer) object:nil];
  [_localServerThread start];

  [self launchNeoVimUsingLoginShell];

  // Wait until neovim is ready.
  NSDate *deadline = [[NSDate date] dateByAddingTimeInterval:qTimeout];
  [_neoVimReadyCondition lock];
  while (!_neoVimIsReady && [_neoVimReadyCondition waitUntilDate:deadline]);
  [_neoVimReadyCondition unlock];
  _neoVimReadyCondition = nil;

  return !_isInitErrorPresent;
}

- (void)vimCommand:(NSString *)string {
  NSData *data = [string dataUsingEncoding:NSUTF8StringEncoding];
  [self sendMessageWithId:NeoVimAgentMsgIdCommand data:data expectsReply:NO];
}

- (NSString *)vimCommandOutput:(NSString *)string {
  NSData *data = [self sendMessageWithId:NeoVimAgentMsgIdCommandOutput
                                    data:[string dataUsingEncoding:NSUTF8StringEncoding]
                            expectsReply:YES];

  if (data == nil) {
    return nil;
  }

  NSString *result = [NSKeyedUnarchiver unarchiveObjectWithData:data];
  return [result stringByTrimmingCharactersInSet:[NSCharacterSet whitespaceAndNewlineCharacterSet]];
}

- (void)vimInput:(NSString *)string {
  NSData *data = [string dataUsingEncoding:NSUTF8StringEncoding];
  [self sendMessageWithId:NeoVimAgentMsgIdInput data:data expectsReply:NO];
}

- (void)vimInputMarkedText:(NSString *_Nonnull)markedText {
  NSData *data = [markedText dataUsingEncoding:NSUTF8StringEncoding];
  [self sendMessageWithId:NeoVimAgentMsgIdInputMarked data:data expectsReply:NO];
}

- (void)deleteCharacters:(NSInteger)count {
  NSData *data = [[NSData alloc] initWithBytes:&count length:sizeof(NSInteger)];
  [self sendMessageWithId:NeoVimAgentMsgIdDelete data:data expectsReply:NO];
}

- (void)resizeToWidth:(int)width height:(int)height {
  int values[] = { width, height };
  NSData *data = [[NSData alloc] initWithBytes:values length:(2 * sizeof(int))];
  [self sendMessageWithId:NeoVimAgentMsgIdResize data:data expectsReply:NO];
}

- (bool)hasDirtyDocs {
  NSData *response = [self sendMessageWithId:NeoVimAgentMsgIdGetDirtyDocs data:nil expectsReply:YES];
  if (response == nil) {
    log4Warn("The response for the msg %lu was nil.", NeoVimAgentMsgIdGetDirtyDocs);
    return YES;
  }

  NSNumber *value = [NSKeyedUnarchiver unarchiveObjectWithData:response];
  return (bool) value.boolValue;
}

- (NSString *)escapedFileName:(NSString *)fileName {
  return [self escapedFileNames:@[ fileName ]][0];
}

- (NSNumber *)boolOption:(NSString *)option {
  NSData *data = [option dataUsingEncoding:NSUTF8StringEncoding];
  NSData *resultData = [self sendMessageWithId:NeoVimAgentMsgIdGetBoolOption data:data expectsReply:YES];
  if (resultData == nil) {
    return nil;
  }

  return [NSKeyedUnarchiver unarchiveObjectWithData:resultData];
}

- (void)setBoolOption:(NSString *)option to:(bool)value {
  NSMutableData *data = [NSMutableData new];

  bool values[] = { value };
  const char *cstr = [option cStringUsingEncoding:NSUTF8StringEncoding];

  [data appendBytes:values length:sizeof(bool)];
  [data appendBytes:cstr length:strlen(cstr)];

  [self sendMessageWithId:NeoVimAgentMsgIdSetBoolOption data:data expectsReply:YES];
}

- (void)selectWindow:(NeoVimWindow *)window {
  int values[] = { (int) window.handle };
  NSData *data = [[NSData alloc] initWithBytes:values length:sizeof(int)];
  [self sendMessageWithId:NeoVimAgentMsgIdSelectWindow data:data expectsReply:NO];
}

- (NSArray <NSString *>*)escapedFileNames:(NSArray <NSString *>*)fileNames {
  NSData *data = [NSKeyedArchiver archivedDataWithRootObject:fileNames];
  NSData *response = [self sendMessageWithId:NeoVimAgentMsgIdGetEscapeFileNames data:data expectsReply:YES];
  if (response == nil) {
    log4Warn("The response for the msg %lu was nil.", NeoVimAgentMsgIdGetEscapeFileNames);
    return @[];
  }

  return [NSKeyedUnarchiver unarchiveObjectWithData:response];
}

- (NSArray <NeoVimBuffer *> *)buffers {
  NSData *response = [self sendMessageWithId:NeoVimAgentMsgIdGetBuffers data:nil expectsReply:YES];
  if (response == nil) {
    log4Warn("The response for the msg %lu was nil.", NeoVimAgentMsgIdGetBuffers);
    return @[];
  }

  return [NSKeyedUnarchiver unarchiveObjectWithData:response];
}

- (NSArray<NeoVimWindow *> *)tabs {
  NSData *response = [self sendMessageWithId:NeoVimAgentMsgIdGetTabs data:nil expectsReply:YES];
  if (response == nil) {
    log4Warn("The response for the msg %lu was nil.", NeoVimAgentMsgIdGetTabs);
    return @[];
  }

  return [NSKeyedUnarchiver unarchiveObjectWithData:response];
}

- (void)runLocalServer {
  @autoreleasepool {
    CFMessagePortContext localContext = {
        .version = 0,
        .info = (__bridge void *) self,
        .retain = NULL,
        .release = NULL,
        .copyDescription = NULL
    };

    unsigned char shouldFreeLocalServer = false;
    _localServerPort = CFMessagePortCreateLocal(
        kCFAllocatorDefault,
        (__bridge CFStringRef) [self localServerName],
        local_server_callback,
        &localContext,
        &shouldFreeLocalServer
    );

    // FIXME: handle shouldFreeLocalServer = true
  }

  _localServerRunLoop = CFRunLoopGetCurrent();
  CFRunLoopSourceRef runLoopSrc = CFMessagePortCreateRunLoopSource(kCFAllocatorDefault, _localServerPort, 0);
  CFRunLoopAddSource(_localServerRunLoop, runLoopSrc, kCFRunLoopCommonModes);
  CFRelease(runLoopSrc);
  CFRunLoopRun();
}

- (void)establishNeoVimConnection {
  _remoteServerPort = CFMessagePortCreateRemote(
      kCFAllocatorDefault,
      (__bridge CFStringRef) [self remoteServerName]
  );

  [self sendMessageWithId:NeoVimAgentMsgIdAgentReady data:nil expectsReply:NO];
}

- (NSData *)sendMessageWithId:(NeoVimAgentMsgId)msgid data:(NSData *)data expectsReply:(bool)expectsReply {
  if (_neoVimIsQuitting == 1 && msgid != NeoVimAgentMsgIdQuit) {
    // This happens often, e.g. when exiting full screen by closing all buffers. We try to resize the window after
    // the message port has been closed. This is a quick-and-dirty fix.
    // TODO: Fix for real...
    log4Warn("Neovim is quitting, but trying to send message: %lu", (unsigned long) msgid);
    return nil;
  }

  if (_remoteServerPort == NULL) {
    log4Warn("Remote server is null: The msg %lu with data %@ could not be sent.", (unsigned long) msgid, data);
    return nil;
  }

  CFDataRef responseData = NULL;
  CFStringRef replyMode = expectsReply ? kCFRunLoopDefaultMode : NULL;

  SInt32 responseCode = CFMessagePortSendRequest(
      _remoteServerPort, msgid, (__bridge CFDataRef) data, qTimeout, qTimeout, replyMode, &responseData
  );

  if (msgid == NeoVimAgentMsgIdQuit || _neoVimIsQuitting == 1) {
    return nil;
  }

  if (responseCode != kCFMessagePortSuccess) {
    log_cfmachport_error(responseCode, msgid, data);

    if (_neoVimIsQuitting == 0) {
      [_bridge ipcBecameInvalid:
        [NSString stringWithFormat:
          @"Reason: sending msg to neovim failed for %lu with %d", (unsigned long) msgid, responseCode
        ]
      ];
    }

    return nil;
  }

  if (responseData == NULL) {
    return nil;
  }

  NSData *result = (__bridge_transfer NSData *) responseData;
  return result;
}

- (NSString *)neoVimServerExecutablePath {
  return [[[NSBundle bundleForClass:[self class]] builtInPlugInsPath] stringByAppendingPathComponent:@"NeoVimServer"];
}

- (NSString *)localServerName {
  return [NSString stringWithFormat:@"com.qvacua.vimr.%@", _uuid];
}

- (NSString *)remoteServerName {
  return [NSString stringWithFormat:@"com.qvacua.vimr.neovim-server.%@", _uuid];
}

- (void)handleMessageWithId:(SInt32)msgid data:(NSData *)data {
  switch (msgid) {

    case NeoVimServerMsgIdServerReady:
      [self establishNeoVimConnection];
      return;

    case NeoVimServerMsgIdNeoVimReady: {
      bool *value = data_to_bool_array(data, 1);
      _isInitErrorPresent = value[0];

      [_neoVimReadyCondition lock];
      _neoVimIsReady = YES;
      [_neoVimReadyCondition signal];
      [_neoVimReadyCondition unlock];

      return;
    }

    case NeoVimServerMsgIdResize: {
      int *values = data_to_int_array(data, 2);
      if (values == nil) {
        return;
      }
      [_bridge resizeToWidth:values[0] height:values[1]];
      return;
    }

    case NeoVimServerMsgIdClear:
      [_bridge clear];
      return;

    case NeoVimServerMsgIdEolClear:
      [_bridge eolClear];
      return;

    case NeoVimServerMsgIdSetPosition: {
      int *values = data_to_int_array(data, 4);
      [_bridge gotoPosition:(Position) { .row = values[0], .column = values[1] }
               screenCursor:(Position) { .row = values[2], .column = values[3] }];
      return;
    }

    case NeoVimServerMsgIdSetMenu:
      [_bridge updateMenu];
      return;

    case NeoVimServerMsgIdBusyStart:
      [_bridge busyStart];
      return;

    case NeoVimServerMsgIdBusyStop:
      [_bridge busyStop];
      return;

    case NeoVimServerMsgIdMouseOn:
      [_bridge mouseOn];
      return;

    case NeoVimServerMsgIdMouseOff:
      [_bridge mouseOff];
      return;

    case NeoVimServerMsgIdModeChange: {
      int *values = data_to_int_array(data, 1);
      [_bridge modeChange:(Mode) values[0]];
      return;
    }

    case NeoVimServerMsgIdSetScrollRegion: {
      int *values = data_to_int_array(data, 4);
      [_bridge setScrollRegionToTop:values[0] bottom:values[1] left:values[2] right:values[3]];
      return;
    }

    case NeoVimServerMsgIdScroll: {
      int *values = data_to_int_array(data, 1);
      [_bridge scroll:values[0]];
      return;
    }

    case NeoVimServerMsgIdSetHighlightAttributes: {
      CellAttributes *values = data_to_CellAttributes_array(data, 1);
      [_bridge highlightSet:values[0]];
      return;
    }

    case NeoVimServerMsgIdPut:
    case NeoVimServerMsgIdPutMarked: {
      int *values = (int *) data.bytes;
      int row = values[0];
      int column = values[1];

      NSString *string = [[NSString alloc] initWithBytes:(values + 2)
                                                  length:data.length - 2 * sizeof(int)
                                                encoding:NSUTF8StringEncoding];

      if (msgid == NeoVimServerMsgIdPut) {
        [_bridge put:string screenCursor:(Position) { .row=row, .column=column }];
      } else {
        [_bridge putMarkedText:string screenCursor:(Position) { .row=row, .column=column }];
      }

      return;
    }

    case NeoVimServerMsgIdUnmark: {
      int *values = data_to_int_array(data, 2);
      [_bridge unmarkRow:values[0] column:values[1]];
      return;
    }

    case NeoVimServerMsgIdBell:
      [_bridge bell];
      return;

    case NeoVimServerMsgIdVisualBell:
      [_bridge visualBell];
      return;

    case NeoVimServerMsgIdFlush:
      [_bridge flush];
      return;

    case NeoVimServerMsgIdSetForeground: {
      int *values = data_to_int_array(data, 1);
      [_bridge updateForeground:values[0]];
      return;
    }

    case NeoVimServerMsgIdSetBackground: {
      int *values = data_to_int_array(data, 1);
      [_bridge updateBackground:values[0]];
      return;
    }

    case NeoVimServerMsgIdSetSpecial: {
      int *values = data_to_int_array(data, 1);
      [_bridge updateSpecial:values[0]];
      return;
    }

    case NeoVimServerMsgIdSetTitle: {
      NSString *string = [[NSString alloc] initWithData:data encoding:NSUTF8StringEncoding];
      [_bridge setTitle:string];
      return;
    }

    case NeoVimServerMsgIdSetIcon: {
      NSString *string = [[NSString alloc] initWithData:data encoding:NSUTF8StringEncoding];
      [_bridge setIcon:string];
      return;
    }

    case NeoVimServerMsgIdStop:
      [_bridge stop];
      return;

    case NeoVimServerMsgIdAutoCommandEvent: {
      if (data.length == sizeof(NSUInteger) + sizeof(NSInteger)) {
        NSUInteger *values = (NSUInteger *) data.bytes;
        NeoVimAutoCommandEvent event = (NeoVimAutoCommandEvent) values[0];
        NSInteger bufferHandle = ((NSInteger *)(values + 1))[0];
        [_bridge autoCommandEvent:event bufferHandle:bufferHandle];
      } else {
        NSUInteger *values = data_to_NSUInteger_array(data, 1);
        [_bridge autoCommandEvent:(NeoVimAutoCommandEvent) values[0] bufferHandle:-1];
      }
      return;
    }

<<<<<<< HEAD
    case NeoVimServerMsgIdSyncResult: {
      NSUInteger *values = (NSUInteger *) data.bytes;
      NSUInteger requestId = values[0];

      NSUInteger resultDataLength = data.length - sizeof(NSUInteger);
      NSData *resultData;
      if (resultDataLength == 0) {
        resultData = NSData.new;
      } else {
        resultData = [[NSData alloc] initWithBytes:(values + 1) length:resultDataLength];
      }

      NSCondition *condition = _requestResponseConditions[@(requestId)];
      [condition lock];
      _requestResponses[@(requestId)] = resultData;
      [condition broadcast];
      [condition unlock];

      return;
    }
=======
    case NeoVimServerMsgIdCwdChanged:
      [_bridge cwdChanged];
      return;

    case NeoVimServerMsgIdBufferEvent:
      [_bridge bufferListChanged];
      return;
>>>>>>> 964dc694

    default:
      return;
  }
}

@end<|MERGE_RESOLUTION|>--- conflicted
+++ resolved
@@ -574,37 +574,6 @@
       return;
     }
 
-<<<<<<< HEAD
-    case NeoVimServerMsgIdSyncResult: {
-      NSUInteger *values = (NSUInteger *) data.bytes;
-      NSUInteger requestId = values[0];
-
-      NSUInteger resultDataLength = data.length - sizeof(NSUInteger);
-      NSData *resultData;
-      if (resultDataLength == 0) {
-        resultData = NSData.new;
-      } else {
-        resultData = [[NSData alloc] initWithBytes:(values + 1) length:resultDataLength];
-      }
-
-      NSCondition *condition = _requestResponseConditions[@(requestId)];
-      [condition lock];
-      _requestResponses[@(requestId)] = resultData;
-      [condition broadcast];
-      [condition unlock];
-
-      return;
-    }
-=======
-    case NeoVimServerMsgIdCwdChanged:
-      [_bridge cwdChanged];
-      return;
-
-    case NeoVimServerMsgIdBufferEvent:
-      [_bridge bufferListChanged];
-      return;
->>>>>>> 964dc694
-
     default:
       return;
   }
