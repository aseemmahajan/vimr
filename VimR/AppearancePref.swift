/**
 * Tae Won Ha - http://taewon.de - @hataewon
 * See LICENSE
 */

import Cocoa
import PureLayout
import RxSwift

class AppearancePref: PrefPane, NSComboBoxDelegate, NSControlTextEditingDelegate {

  typealias StateType = AppState

  enum Action {

    case setUsesLigatures(Bool)
    case setFont(NSFont)
    case setLinespacing(CGFloat)
  }

  override var displayName: String {
    return "Appearance"
  }

  override var pinToContainer: Bool {
    return true
  }

  override func windowWillClose() {
    self.linespacingAction()
  }

  required init(source: Observable<StateType>, emitter: ActionEmitter, state: StateType) {
    self.emit = emitter.typedEmit()

    self.font = state.mainWindowTemplate.appearance.font
    self.linespacing = state.mainWindowTemplate.appearance.linespacing
    self.usesLigatures = state.mainWindowTemplate.appearance.usesLigatures

    super.init(frame: .zero)

    self.addViews()
    self.updateViews()

    source
      .observeOn(MainScheduler.instance)
      .subscribe(onNext: { state in
        let appearance = state.mainWindowTemplate.appearance

        if self.font != appearance.font
           || self.linespacing != appearance.linespacing
           || self.usesLigatures != appearance.usesLigatures {
          self.font = appearance.font
          self.linespacing = appearance.linespacing
          self.usesLigatures = appearance.usesLigatures

          self.updateViews()
        }
      })
      .disposed(by: self.disposeBag)
  }

  fileprivate let emit: (Action) -> Void
  fileprivate let disposeBag = DisposeBag()

  fileprivate let fontManager = NSFontManager.shared()

  fileprivate var font: NSFont
  fileprivate var linespacing: CGFloat
  fileprivate var usesLigatures: Bool

  fileprivate let sizes = [9, 10, 11, 12, 13, 14, 16, 18, 24, 36, 48, 64]
  fileprivate let sizeCombo = NSComboBox(forAutoLayout: ())
  fileprivate let fontPopup = NSPopUpButton(frame: CGRect.zero, pullsDown: false)
  fileprivate let linespacingField = NSTextField(forAutoLayout: ())
  fileprivate let ligatureCheckbox = NSButton(forAutoLayout: ())
  fileprivate let previewArea = NSTextView(frame: CGRect.zero)

  fileprivate let exampleText =
    "abcdefghijklmnopqrstuvwxyz\n" +
    "ABCDEFGHIJKLMNOPQRSTUVWXYZ\n" +
    "0123456789\n" +
    "(){}[] +-*/= .,;:!?#&$%@|^\n" +
    "<- -> => >> << >>= =<< .. \n" +
    ":: -< >- -<< >>- ++ /= =="

  required init?(coder: NSCoder) {
    fatalError("init(coder:) has not been implemented")
  }

  fileprivate func addViews() {
    let paneTitle = self.paneTitleTextField(title: "Appearance")

    let fontTitle = self.titleTextField(title: "Default Font:")

    let fontPopup = self.fontPopup
    fontPopup.translatesAutoresizingMaskIntoConstraints = false
    fontPopup.target = self
    fontPopup.action = #selector(AppearancePref.fontPopupAction)

    // This takes approx. 0.8s - 1s on my machine... -_-
    DispatchQueue.global(qos: .background).async {
      fontPopup.addItems(withTitles: self.fontManager.availableFontNames(with: .fixedPitchFontMask)!)
<<<<<<< HEAD
=======
      self.updateViews()
>>>>>>> 624d29b5
    }

    let sizeCombo = self.sizeCombo
    sizeCombo.delegate = self
    sizeCombo.target = self
    sizeCombo.action = #selector(AppearancePref.sizeComboBoxDidEnter(_:))
    self.sizes.forEach { string in
      sizeCombo.addItem(withObjectValue: string)
    }

    let linespacingTitle = self.titleTextField(title: "Line Spacing:")
    let linespacingField = self.linespacingField

    let ligatureCheckbox = self.ligatureCheckbox
    self.configureCheckbox(button: ligatureCheckbox,
                           title: "Use Ligatures",
                           action: #selector(AppearancePref.usesLigaturesAction(_:)))

    let previewArea = self.previewArea
    previewArea.isEditable = true
    previewArea.maxSize = CGSize(width: CGFloat.greatestFiniteMagnitude, height: CGFloat.greatestFiniteMagnitude)
    previewArea.isVerticallyResizable = true
    previewArea.isHorizontallyResizable = true
    previewArea.textContainer?.heightTracksTextView = false
    previewArea.textContainer?.widthTracksTextView = false
    previewArea.autoresizingMask = [.viewWidthSizable, .viewHeightSizable]
    previewArea.textContainer?.containerSize = CGSize.init(width: CGFloat.greatestFiniteMagnitude, height: CGFloat.greatestFiniteMagnitude)
    previewArea.layoutManager?.replaceTextStorage(NSTextStorage(string: self.exampleText))
    previewArea.isRichText = false
    previewArea.turnOffLigatures(self)

    let previewScrollView = NSScrollView(forAutoLayout: ())
    previewScrollView.hasVerticalScroller = true
    previewScrollView.hasHorizontalScroller = true
    previewScrollView.autohidesScrollers = true
    previewScrollView.borderType = .bezelBorder
    previewScrollView.documentView = previewArea

    self.addSubview(paneTitle)

    self.addSubview(fontTitle)
    self.addSubview(fontPopup)
    self.addSubview(sizeCombo)
    self.addSubview(linespacingTitle)
    self.addSubview(linespacingField)
    self.addSubview(ligatureCheckbox)
    self.addSubview(previewScrollView)

    paneTitle.autoPinEdge(toSuperviewEdge: .top, withInset: 18)
    paneTitle.autoPinEdge(toSuperviewEdge: .left, withInset: 18)

    fontTitle.autoPinEdge(toSuperviewEdge: .left, withInset: 18, relation: .greaterThanOrEqual)
    fontTitle.autoAlignAxis(.baseline, toSameAxisOf: fontPopup)

    fontPopup.autoPinEdge(.top, to: .bottom, of: paneTitle, withOffset: 18)
    fontPopup.autoPinEdge(.left, to: .right, of: fontTitle, withOffset: 5)
    fontPopup.autoSetDimension(.width, toSize: 240)

    sizeCombo.autoSetDimension(.width, toSize: 60)
    // If we use .Baseline the combo box is placed one pixel off...
    sizeCombo.autoAlignAxis(.horizontal, toSameAxisOf: fontPopup)
    sizeCombo.autoPinEdge(.left, to: .right, of: fontPopup, withOffset: 5)

    linespacingTitle.autoPinEdge(toSuperviewEdge: .left, withInset: 18, relation: .greaterThanOrEqual)
    linespacingTitle.autoPinEdge(.right, to: .right, of: fontTitle)
    linespacingTitle.autoAlignAxis(.baseline, toSameAxisOf: linespacingField)

    linespacingField.autoPinEdge(.top, to: .bottom, of: sizeCombo, withOffset: 18)
    linespacingField.autoPinEdge(.left, to: .right, of: linespacingTitle, withOffset: 5)
    linespacingField.autoSetDimension(.width, toSize: 60)
    NotificationCenter.default.addObserver(forName: NSNotification.Name.NSControlTextDidEndEditing,
                                           object: linespacingField,
                                           queue: nil) { [unowned self] _ in
      self.linespacingAction()
    }

    ligatureCheckbox.autoPinEdge(.top, to: .bottom, of: linespacingField, withOffset: 18)
    ligatureCheckbox.autoPinEdge(.left, to: .right, of: fontTitle, withOffset: 5)

    previewScrollView.autoSetDimension(.height, toSize: 200, relation: .greaterThanOrEqual)
    previewScrollView.autoPinEdge(.top, to: .bottom, of: ligatureCheckbox, withOffset: 18)
    previewScrollView.autoPinEdge(toSuperviewEdge: .right, withInset: 18)
    previewScrollView.autoPinEdge(toSuperviewEdge: .bottom, withInset: 18)
    previewScrollView.autoPinEdge(toSuperviewEdge: .left, withInset: 18)
  }

  fileprivate func updateViews() {
    self.fontPopup.selectItem(withTitle: self.font.fontName)
    self.sizeCombo.stringValue = String(Int(self.font.pointSize))
    self.linespacingField.stringValue = String(format: "%.2f", self.linespacing)
    self.ligatureCheckbox.boolState = self.usesLigatures
    self.previewArea.font = self.font

    if self.usesLigatures {
      self.previewArea.useAllLigatures(self)
    } else {
      self.previewArea.turnOffLigatures(self)
    }
  }
}

// MARK: - Actions
extension AppearancePref {

  func usesLigaturesAction(_ sender: NSButton) {
    self.emit(.setUsesLigatures(sender.boolState))
  }

  func fontPopupAction(_ sender: NSPopUpButton) {
    guard let selectedItem = self.fontPopup.selectedItem else {
      return
    }

    guard selectedItem.title != self.font.fontName else {
      return
    }

    guard let newFont = NSFont(name: selectedItem.title, size: self.font.pointSize) else {
      return
    }

    self.emit(.setFont(newFont))
  }

  func comboBoxSelectionDidChange(_ notification: Notification) {
    guard (notification.object as! NSComboBox) === self.sizeCombo else {
      return
    }

    let newFontSize = self.cappedFontSize(Int(self.sizes[self.sizeCombo.indexOfSelectedItem]))
    let newFont = self.fontManager.convert(self.font, toSize: newFontSize)

    self.emit(.setFont(newFont))
  }

  func sizeComboBoxDidEnter(_ sender: AnyObject!) {
    let newFontSize = self.cappedFontSize(self.sizeCombo.integerValue)
    let newFont = self.fontManager.convert(self.font, toSize: newFontSize)

    self.emit(.setFont(newFont))
  }

  func linespacingAction() {
    let newLinespacing = self.cappedLinespacing(self.linespacingField.floatValue)
    self.emit(.setLinespacing(newLinespacing))
  }

  fileprivate func cappedLinespacing(_ linespacing: Float) -> CGFloat {
    let cgfLinespacing = CGFloat(linespacing)

    guard cgfLinespacing >= NeoVimView.minLinespacing else {
      return NeoVimView.defaultLinespacing
    }

    guard cgfLinespacing <= NeoVimView.maxLinespacing else {
      return NeoVimView.maxLinespacing
    }

    return cgfLinespacing
  }

  fileprivate func cappedFontSize(_ size: Int) -> CGFloat {
    let cgfSize = CGFloat(size)

    guard cgfSize >= NeoVimView.minFontSize else {
      return NeoVimView.defaultFont.pointSize
    }

    guard cgfSize <= NeoVimView.maxFontSize else {
      return NeoVimView.maxFontSize
    }

    return cgfSize
  }
}<|MERGE_RESOLUTION|>--- conflicted
+++ resolved
@@ -101,10 +101,7 @@
     // This takes approx. 0.8s - 1s on my machine... -_-
     DispatchQueue.global(qos: .background).async {
       fontPopup.addItems(withTitles: self.fontManager.availableFontNames(with: .fixedPitchFontMask)!)
-<<<<<<< HEAD
-=======
       self.updateViews()
->>>>>>> 624d29b5
     }
 
     let sizeCombo = self.sizeCombo
