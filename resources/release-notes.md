--- conflicted
+++ resolved
@@ -1,17 +1,13 @@
-<<<<<<< HEAD
 # next
 
 * Dependencies updates:
     - RxSwift: 3.4.1
 
-# 0.14.2-183
-=======
 # 0.14.3-185
 
 * GH-440: Bugfix: "User interactive mode for zsh" does not work.
 
 # 0.14.2-184
->>>>>>> 0490b596
 
 * GH-438: Bugfix: `:help` does not work.
 
