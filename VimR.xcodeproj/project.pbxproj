--- conflicted
+++ resolved
@@ -1674,11 +1674,7 @@
 				COMBINE_HIDPI_IMAGES = YES;
 				DEFINES_MODULE = YES;
 				DYLIB_COMPATIBILITY_VERSION = 1;
-<<<<<<< HEAD
-				DYLIB_CURRENT_VERSION = 183;
-=======
 				DYLIB_CURRENT_VERSION = 184;
->>>>>>> 624d29b5
 				DYLIB_INSTALL_NAME_BASE = "@rpath";
 				FRAMEWORK_SEARCH_PATHS = (
 					"$(inherited)",
@@ -1703,11 +1699,7 @@
 				COMBINE_HIDPI_IMAGES = YES;
 				DEFINES_MODULE = YES;
 				DYLIB_COMPATIBILITY_VERSION = 1;
-<<<<<<< HEAD
-				DYLIB_CURRENT_VERSION = 183;
-=======
 				DYLIB_CURRENT_VERSION = 184;
->>>>>>> 624d29b5
 				DYLIB_INSTALL_NAME_BASE = "@rpath";
 				FRAMEWORK_SEARCH_PATHS = (
 					"$(inherited)",
@@ -1942,11 +1934,7 @@
 				CLANG_WARN_UNREACHABLE_CODE = YES;
 				CLANG_WARN__DUPLICATE_METHOD_MATCH = YES;
 				COPY_PHASE_STRIP = NO;
-<<<<<<< HEAD
-				CURRENT_PROJECT_VERSION = 183;
-=======
 				CURRENT_PROJECT_VERSION = 184;
->>>>>>> 624d29b5
 				DEBUG_INFORMATION_FORMAT = dwarf;
 				ENABLE_STRICT_OBJC_MSGSEND = YES;
 				ENABLE_TESTABILITY = YES;
@@ -1996,11 +1984,7 @@
 				CLANG_WARN_UNREACHABLE_CODE = YES;
 				CLANG_WARN__DUPLICATE_METHOD_MATCH = YES;
 				COPY_PHASE_STRIP = NO;
-<<<<<<< HEAD
-				CURRENT_PROJECT_VERSION = 183;
-=======
 				CURRENT_PROJECT_VERSION = 184;
->>>>>>> 624d29b5
 				DEBUG_INFORMATION_FORMAT = "dwarf-with-dsym";
 				ENABLE_NS_ASSERTIONS = NO;
 				ENABLE_STRICT_OBJC_MSGSEND = YES;
